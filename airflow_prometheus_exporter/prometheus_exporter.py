"""Prometheus exporter for Airflow."""
import json
import pickle
from contextlib import contextmanager

<<<<<<< HEAD
from prometheus_client import REGISTRY, generate_latest
from prometheus_client.core import GaugeMetricFamily

from airflow.models import DagModel, DagRun, TaskFail, TaskInstance
from airflow.plugins_manager import AirflowPlugin
from airflow.settings import Session
from airflow.utils import timezone
=======
from airflow.configuration import conf
from airflow.models import DagModel, DagRun, TaskInstance, TaskFail, XCom
from airflow.plugins_manager import AirflowPlugin
from airflow.settings import RBAC, Session
>>>>>>> 078a151c
from airflow.utils.state import State
from airflow.utils.log.logging_mixin import LoggingMixin
from flask import Response
from flask_admin import BaseView, expose
from sqlalchemy import and_, func

from airflow_prometheus_exporter.xcom_config import load_xcom_config

CANARY_DAG = "canary_dag"


@contextmanager
def session_scope(session):
    """Provide a transactional scope around a series of operations."""
    try:
        yield session
    finally:
        session.close()


######################
# DAG Related Metrics
######################


def get_dag_state_info():
    """Number of DAG Runs with particular state."""
    with session_scope(Session) as session:
<<<<<<< HEAD
        dag_status_query = session.query(
            DagRun.dag_id,
            DagRun.state,
            func.count(DagRun.state).label('count')
        ).group_by(DagRun.dag_id, DagRun.state).subquery()

        return session.query(
            dag_status_query.c.dag_id,
            dag_status_query.c.state,
            dag_status_query.c.count,
            DagModel.owners
        ).join(
            DagModel,
            DagModel.dag_id == dag_status_query.c.dag_id
        ).filter(
            DagModel.is_active == True,  # noqa
            DagModel.is_paused == False,
        ).all()
=======
        dag_status_query = (
            session.query(
                DagRun.dag_id,
                DagRun.state,
                func.count(DagRun.state).label("count"),
            )
            .group_by(DagRun.dag_id, DagRun.state)
            .subquery()
        )
        return (
            session.query(
                dag_status_query.c.dag_id,
                dag_status_query.c.state,
                dag_status_query.c.count,
                DagModel.owners,
            )
            .join(DagModel, DagModel.dag_id == dag_status_query.c.dag_id)
            .filter(
                DagModel.is_active == True,  # noqa
                DagModel.is_paused == False,
            )
            .all()
        )
>>>>>>> 078a151c


def get_dag_duration_info(state):
    """Duration of successful DAG Runs."""
    with session_scope(Session) as session:
<<<<<<< HEAD
        max_execution_dt_query = session.query(
            DagRun.dag_id,
            func.max(DagRun.execution_date).label('max_execution_dt')
        ).join(
            DagModel,
            DagModel.dag_id == DagRun.dag_id
        ).filter(
            DagModel.is_active == True,  # noqa
            DagModel.is_paused == False,
            DagRun.state == state,
            DagRun.end_date.isnot(None) if state == State.SUCCESS else True,
        ).group_by(
            DagRun.dag_id
        ).subquery()

        dag_start_dt_query = session.query(
            max_execution_dt_query.c.dag_id,
            max_execution_dt_query.c.max_execution_dt.label('execution_date'),
            func.min(TaskInstance.start_date).label('start_date')
        ).filter(
            TaskInstance.start_date.isnot(None)
        ).join(
            TaskInstance,
            and_(
                TaskInstance.dag_id == max_execution_dt_query.c.dag_id,
                (
                    TaskInstance.execution_date ==
                    max_execution_dt_query.c.max_execution_dt
                )
            )
        ).group_by(
            max_execution_dt_query.c.dag_id,
            max_execution_dt_query.c.max_execution_dt,
        ).subquery()

        return session.query(
            dag_start_dt_query.c.dag_id,
            dag_start_dt_query.c.start_date,
            DagRun.end_date,
        ).join(
            DagRun,
            and_(
                DagRun.dag_id == dag_start_dt_query.c.dag_id,
                DagRun.execution_date == dag_start_dt_query.c.execution_date
=======
        max_execution_dt_query = (
            session.query(
                DagRun.dag_id,
                func.max(DagRun.execution_date).label("max_execution_dt"),
            )
            .join(DagModel, DagModel.dag_id == DagRun.dag_id)
            .filter(
                DagModel.is_active == True,  # noqa
                DagModel.is_paused == False,
                DagRun.state == State.SUCCESS,
                DagRun.end_date.isnot(None),
            )
            .group_by(DagRun.dag_id)
            .subquery()
        )

        dag_start_dt_query = (
            session.query(
                max_execution_dt_query.c.dag_id,
                max_execution_dt_query.c.max_execution_dt.label(
                    "execution_date"
                ),
                func.min(TaskInstance.start_date).label("start_date"),
            )
            .join(
                TaskInstance,
                and_(
                    TaskInstance.dag_id == max_execution_dt_query.c.dag_id,
                    (
                        TaskInstance.execution_date
                        == max_execution_dt_query.c.max_execution_dt
                    ),
                ),
>>>>>>> 078a151c
            )
            .group_by(
                max_execution_dt_query.c.dag_id,
                max_execution_dt_query.c.max_execution_dt,
            )
            .subquery()
        )

        return (
            session.query(
                dag_start_dt_query.c.dag_id,
                dag_start_dt_query.c.start_date,
                DagRun.end_date,
            )
            .join(
                DagRun,
                and_(
                    DagRun.dag_id == dag_start_dt_query.c.dag_id,
                    DagRun.execution_date
                    == dag_start_dt_query.c.execution_date,
                ),
            )
            .filter(
                TaskInstance.start_date.isnot(None),
                TaskInstance.end_date.isnot(None),
            )
            .all()
        )


######################
# Task Related Metrics
######################


def get_task_state_info():
    """Number of task instances with particular state."""
    with session_scope(Session) as session:
<<<<<<< HEAD
        task_status_query = session.query(
            TaskInstance.dag_id,
            TaskInstance.task_id,
            TaskInstance.state,
            func.count(TaskInstance.dag_id).label('count')
        ).group_by(
            TaskInstance.dag_id,
            TaskInstance.task_id,
            TaskInstance.state
        ).subquery()

        return session.query(
            task_status_query.c.dag_id,
            task_status_query.c.task_id,
            task_status_query.c.state,
            task_status_query.c.count,
            DagModel.owners
        ).join(
            DagModel,
            DagModel.dag_id == task_status_query.c.dag_id
        ).filter(
            DagModel.is_active == True,  # noqa
            DagModel.is_paused == False,
        ).all()
=======
        task_status_query = (
            session.query(
                TaskInstance.dag_id,
                TaskInstance.task_id,
                TaskInstance.state,
                func.count(TaskInstance.dag_id).label("value"),
            )
            .group_by(
                TaskInstance.dag_id, TaskInstance.task_id, TaskInstance.state
            )
            .subquery()
        )
        return (
            session.query(
                task_status_query.c.dag_id,
                task_status_query.c.task_id,
                task_status_query.c.state,
                task_status_query.c.value,
                DagModel.owners,
            )
            .join(DagModel, DagModel.dag_id == task_status_query.c.dag_id)
            .filter(
                DagModel.is_active == True,  # noqa
                DagModel.is_paused == False,
            )
            .all()
        )
>>>>>>> 078a151c


def get_task_failure_counts():
    """Compute Task Failure Counts."""
    with session_scope(Session) as session:
        return (
            session.query(
                TaskFail.dag_id,
                TaskFail.task_id,
                func.count(TaskFail.dag_id).label("count"),
            )
            .join(DagModel, DagModel.dag_id == TaskFail.dag_id,)
            .filter(
                DagModel.is_active == True,  # noqa
                DagModel.is_paused == False,
            )
            .group_by(TaskFail.dag_id, TaskFail.task_id,)
        )


<<<<<<< HEAD
def get_task_duration_info(state):
    """Duration of successful tasks in seconds."""
    with session_scope(Session) as session:
        max_execution_dt_query = session.query(
            DagRun.dag_id,
            func.max(DagRun.execution_date).label('max_execution_dt')
        ).join(
            DagModel,
            DagModel.dag_id == DagRun.dag_id,
        ).filter(
            DagModel.is_active == True,  # noqa
            DagModel.is_paused == False,
            DagRun.state == state,
            DagRun.end_date.isnot(None) if state == State.SUCCESS else True,
        ).group_by(
            DagRun.dag_id
        ).subquery()

        task_duration_query = session.query(
            TaskInstance.dag_id,
            TaskInstance.task_id,
            func.max(TaskInstance.execution_date).label('max_execution_dt')
        ).filter(
            TaskInstance.state == state,
            TaskInstance.start_date.isnot(None),
            TaskInstance.end_date.isnot(None) if state == State.SUCCESS else True,
        ).group_by(
            TaskInstance.dag_id,
            TaskInstance.task_id
        ).subquery()

        task_latest_execution_dt = session.query(
            task_duration_query.c.dag_id,
            task_duration_query.c.task_id,
            task_duration_query.c.max_execution_dt.label('execution_date'),
        ).join(
=======
def get_xcom_params(task_id):
    """XCom parameters for matching task_id's for the latest run of a DAG."""
    with session_scope(Session) as session:
        max_execution_dt_query = (
            session.query(
                DagRun.dag_id,
                func.max(DagRun.execution_date).label("max_execution_dt"),
            )
            .group_by(DagRun.dag_id)
            .subquery()
        )

        query = session.query(XCom.dag_id, XCom.task_id, XCom.value).join(
>>>>>>> 078a151c
            max_execution_dt_query,
            and_(
                (XCom.dag_id == max_execution_dt_query.c.dag_id),
                (
<<<<<<< HEAD
                    task_duration_query.c.dag_id ==
                    max_execution_dt_query.c.dag_id
                ),
                (
                    task_duration_query.c.max_execution_dt ==
                    max_execution_dt_query.c.max_execution_dt
=======
                    XCom.execution_date
                    == max_execution_dt_query.c.max_execution_dt
>>>>>>> 078a151c
                ),
            ),
        )
        if task_id == "all":
            return query.all()
        else:
            return query.filter(XCom.task_id == task_id).all()


def extract_xcom_parameter(value):
    """Deserializes value stored in xcom table."""
    enable_pickling = conf.getboolean("core", "enable_xcom_pickling")
    if enable_pickling:
        value = pickle.loads(value)
        try:
            value = json.loads(value)
            return value
        except Exception:
            return {}
    else:
        try:
            return json.loads(value.decode("UTF-8"))
        except ValueError:
            log = LoggingMixin().log
            log.error(
                "Could not deserialize the XCOM value from JSON. "
                "If you are using pickles instead of JSON "
                "for XCOM, then you need to enable pickle "
                "support for XCOM in your airflow config."
            )
            return {}

<<<<<<< HEAD
        return session.query(
            task_latest_execution_dt.c.dag_id,
            task_latest_execution_dt.c.task_id,
            TaskInstance.start_date,
            TaskInstance.end_date,
            task_latest_execution_dt.c.execution_date,
        ).join(
            TaskInstance,
            and_(
                TaskInstance.dag_id == task_latest_execution_dt.c.dag_id,
                TaskInstance.task_id == task_latest_execution_dt.c.task_id,
                (
                    TaskInstance.execution_date ==
                    task_latest_execution_dt.c.execution_date
=======

def get_task_duration_info():
    """Duration of successful tasks in seconds."""
    with session_scope(Session) as session:
        max_execution_dt_query = (
            session.query(
                DagRun.dag_id,
                func.max(DagRun.execution_date).label("max_execution_dt"),
            )
            .join(DagModel, DagModel.dag_id == DagRun.dag_id,)
            .filter(
                DagModel.is_active == True,  # noqa
                DagModel.is_paused == False,
                DagRun.state == State.SUCCESS,
                DagRun.end_date.isnot(None),
            )
            .group_by(DagRun.dag_id)
            .subquery()
        )

        return (
            session.query(
                TaskInstance.dag_id,
                TaskInstance.task_id,
                TaskInstance.start_date,
                TaskInstance.end_date,
                TaskInstance.execution_date,
            )
            .join(
                max_execution_dt_query,
                and_(
                    (TaskInstance.dag_id == max_execution_dt_query.c.dag_id),
                    (
                        TaskInstance.execution_date
                        == max_execution_dt_query.c.max_execution_dt
                    ),
>>>>>>> 078a151c
                ),
            )
            .filter(
                TaskInstance.state == State.SUCCESS,
                TaskInstance.start_date.isnot(None),
                TaskInstance.end_date.isnot(None),
            )
            .all()
        )


######################
# Scheduler Related Metrics
######################


def get_dag_scheduler_delay():
    """Compute DAG scheduling delay."""
    with session_scope(Session) as session:
        return (
            session.query(
                DagRun.dag_id, DagRun.execution_date, DagRun.start_date,
            )
            .filter(DagRun.dag_id == CANARY_DAG,)
            .order_by(DagRun.execution_date.desc())
            .limit(1)
            .all()
        )


def get_task_scheduler_delay():
    """Compute Task scheduling delay."""
    with session_scope(Session) as session:
<<<<<<< HEAD
        task_status_query = session.query(
            TaskInstance.queue,
            func.max(TaskInstance.start_date).label('max_start'),
        ).filter(
            TaskInstance.dag_id == CANARY_DAG,
            TaskInstance.queued_dttm.isnot(None),
        ).group_by(
            TaskInstance.queue
        ).subquery()

        return session.query(
            task_status_query.c.queue,
            TaskInstance.execution_date,
            TaskInstance.queued_dttm,
            task_status_query.c.max_start.label('start_date'),
        ).join(
            TaskInstance,
            and_(
                TaskInstance.queue == task_status_query.c.queue,
                TaskInstance.start_date == task_status_query.c.max_start,
=======
        task_status_query = (
            session.query(
                TaskInstance.queue,
                func.max(TaskInstance.start_date).label("max_start"),
            )
            .filter(
                TaskInstance.dag_id == CANARY_DAG,
                TaskInstance.queued_dttm.isnot(None),
            )
            .group_by(TaskInstance.queue)
            .subquery()
        )
        return (
            session.query(
                task_status_query.c.queue,
                TaskInstance.execution_date,
                TaskInstance.queued_dttm,
                task_status_query.c.max_start.label("start_date"),
>>>>>>> 078a151c
            )
            .join(
                TaskInstance,
                and_(
                    TaskInstance.queue == task_status_query.c.queue,
                    TaskInstance.start_date == task_status_query.c.max_start,
                ),
            )
            .filter(
                TaskInstance.dag_id
                == CANARY_DAG,  # Redundant, for performance.
            )
            .all()
        )


def get_num_queued_tasks():
    """Number of queued tasks currently."""
    with session_scope(Session) as session:
        return (
            session.query(TaskInstance)
            .filter(TaskInstance.state == State.QUEUED)
            .count()
        )


class MetricsCollector(object):
    """Metrics Collector for prometheus."""

    def describe(self):
        return []

    def collect(self):
        """Collect metrics."""
        utc_now = timezone.utcnow()

        # Task metrics
        t_state = GaugeMetricFamily(
            "airflow_task_status",
            "Shows the number of task instances with particular status",
            labels=["dag_id", "task_id", "owner", "status"],
        )
<<<<<<< HEAD

        tasks_info_by_id = {}
        for task in get_task_state_info():
            task_uid = f'{task.dag_id}_{task.task_id}'
            task_info = tasks_info_by_id.setdefault(task_uid, {
                'meta': task,
                'state_count': {}
            })
            state = task.state or 'none'
            task_info['state_count'][state] = task.count

        for task_info in tasks_info_by_id.values():
            task = task_info['meta']
            for state in State.task_states:
                state = state or 'none'
                t_state.add_metric(
                    [task.dag_id, task.task_id, task.owners, state],
                    task_info['state_count'].get(state, 0)
                )

        yield t_state

        task_duration = GaugeMetricFamily(
            'airflow_task_duration',
            'Duration of running tasks in seconds',
            labels=['task_id', 'dag_id', 'execution_date']
        )

        for task in get_task_duration_info(State.RUNNING):
            task_duration_value = (utc_now - task.start_date).total_seconds()
=======
        for task in task_info:
            t_state.add_metric(
                [task.dag_id, task.task_id, task.owners, task.state or "none"],
                task.value,
            )
        yield t_state

        task_duration = GaugeMetricFamily(
            "airflow_task_duration",
            "Duration of successful tasks in seconds",
            labels=["task_id", "dag_id", "execution_date"],
        )
        for task in get_task_duration_info():
            task_duration_value = (
                task.end_date - task.start_date
            ).total_seconds()
>>>>>>> 078a151c
            task_duration.add_metric(
                [task.task_id, task.dag_id, str(task.execution_date.date())],
                task_duration_value,
            )

        yield task_duration

        last_task_success_time = GaugeMetricFamily(
            'airflow_last_task_success_time',
            'Elapsed time in seconds since last task success',
            labels=['task_id', 'dag_id', 'execution_date']
        )

        for task in get_task_duration_info(State.SUCCESS):
            last_task_success_time_value = (utc_now - task.end_date).total_seconds()
            last_task_success_time.add_metric(
                [task.task_id, task.dag_id, str(task.execution_date.date())],
                last_task_success_time_value
            )

        yield last_task_success_time

        task_failure_count = GaugeMetricFamily(
            "airflow_task_fail_count",
            "Count of failed tasks",
            labels=["dag_id", "task_id"],
        )

        for task in get_task_failure_counts():
            task_failure_count.add_metric(
                [task.dag_id, task.task_id], task.count
            )

        yield task_failure_count

        # Dag Metrics
        d_state = GaugeMetricFamily(
            "airflow_dag_status",
            "Shows the number of dag starts with this status",
            labels=["dag_id", "owner", "status"],
        )
<<<<<<< HEAD

        dags_info_by_id = {}
        for dag in get_dag_state_info():
            dag_info = dags_info_by_id.setdefault(dag.dag_id, {
                'meta': dag,
                'state_count': {}
            })
            dag_info['state_count'][dag.state] = dag.count

        for dag_info in dags_info_by_id.values():
            dag = dag_info['meta']
            for state in State.dag_states:
                d_state.add_metric(
                    [dag.dag_id, dag.owners, state],
                    dag_info['state_count'].get(state, 0)
                )

        yield d_state

        dag_duration = GaugeMetricFamily(
            'airflow_dag_run_duration',
            'Duration of running dag_runs in seconds',
            labels=['dag_id']
        )

        for dag in get_dag_duration_info(State.RUNNING):
            dag_duration_value = (utc_now - dag.start_date).total_seconds()
            dag_duration.add_metric(
                [dag.dag_id],
                dag_duration_value
            )

=======
        for dag in dag_info:
            d_state.add_metric([dag.dag_id, dag.owners, dag.state], dag.count)
        yield d_state

        dag_duration = GaugeMetricFamily(
            "airflow_dag_run_duration",
            "Duration of successful dag_runs in seconds",
            labels=["dag_id"],
        )
        for dag in get_dag_duration_info():
            dag_duration_value = (
                dag.end_date - dag.start_date
            ).total_seconds()
            dag_duration.add_metric([dag.dag_id], dag_duration_value)
>>>>>>> 078a151c
        yield dag_duration

        last_dag_success_time = GaugeMetricFamily(
            'airflow_last_dag_success_time',
            'Elapsed time in seconds since last DAG success',
            labels=['dag_id']
        )

        for dag in get_dag_duration_info(State.SUCCESS):
            last_dag_success_time_value = (utc_now - dag.end_date).total_seconds()
            last_dag_success_time.add_metric(
                [dag.dag_id],
                last_dag_success_time_value
            )

        yield last_dag_success_time

        # Scheduler Metrics
        dag_scheduler_delay = GaugeMetricFamily(
            "airflow_dag_scheduler_delay",
            "Airflow DAG scheduling delay",
            labels=["dag_id"],
        )

        for dag in get_dag_scheduler_delay():
<<<<<<< HEAD
            dag_scheduling_delay_value = (dag.start_date - dag.execution_date).total_seconds()
=======
            dag_scheduling_delay_value = (
                dag.start_date - dag.execution_date
            ).total_seconds()
>>>>>>> 078a151c
            dag_scheduler_delay.add_metric(
                [dag.dag_id], dag_scheduling_delay_value
            )

        yield dag_scheduler_delay

        # XCOM parameters

        xcom_params = GaugeMetricFamily(
            "airflow_xcom_parameter",
            "Airflow Xcom Parameter",
            labels=["dag_id", "task_id"],
        )

        xcom_config = load_xcom_config()
        for tasks in xcom_config.get("xcom_params", []):
            for param in get_xcom_params(tasks["task_id"]):
                xcom_value = extract_xcom_parameter(param.value)

                if tasks["key"] in xcom_value:
                    xcom_params.add_metric(
                        [param.dag_id, param.task_id], xcom_value[tasks["key"]]
                    )

        yield xcom_params

        task_scheduler_delay = GaugeMetricFamily(
            "airflow_task_scheduler_delay",
            "Airflow Task scheduling delay",
            labels=["queue"],
        )

        for task in get_task_scheduler_delay():
            task_scheduling_delay_value = (
                task.start_date - task.queued_dttm
            ).total_seconds()
            task_scheduler_delay.add_metric(
                [task.queue], task_scheduling_delay_value
            )

        yield task_scheduler_delay

        num_queued_tasks_metric = GaugeMetricFamily(
            "airflow_num_queued_tasks", "Airflow Number of Queued Tasks",
        )

        num_queued_tasks = get_num_queued_tasks()
        num_queued_tasks_metric.add_metric([], num_queued_tasks)

        yield num_queued_tasks_metric


REGISTRY.register(MetricsCollector())

if RBAC:
    from flask_appbuilder import BaseView as FABBaseView, expose as FABexpose

    class RBACMetrics(FABBaseView):
        route_base = "/admin/metrics/"

        @FABexpose('/')
        def list(self):
            return Response(generate_latest(), mimetype='text')

    # Metrics View for Flask app builder used in airflow with rbac enabled
    RBACmetricsView = {
        "view": RBACMetrics(),
        "name": "Metrics",
        "category": "Public"
    }
    ADMIN_VIEW = []
    RBAC_VIEW = [RBACmetricsView]
else:
    class Metrics(BaseView):
        @expose("/")
        def index(self):
            return Response(generate_latest(), mimetype="text/plain")

    ADMIN_VIEW = [Metrics(category="Prometheus exporter", name="Metrics")]
    RBAC_VIEW = []


class AirflowPrometheusPlugin(AirflowPlugin):
    """Airflow Plugin for collecting metrics."""

    name = "airflow_prometheus_plugin"
    operators = []
    hooks = []
    executors = []
    macros = []
    admin_views = ADMIN_VIEW
    flask_blueprints = []
    menu_links = []
    appbuilder_views = RBAC_VIEW
    appbuilder_menu_items = []<|MERGE_RESOLUTION|>--- conflicted
+++ resolved
@@ -3,20 +3,14 @@
 import pickle
 from contextlib import contextmanager
 
-<<<<<<< HEAD
 from prometheus_client import REGISTRY, generate_latest
 from prometheus_client.core import GaugeMetricFamily
 
-from airflow.models import DagModel, DagRun, TaskFail, TaskInstance
-from airflow.plugins_manager import AirflowPlugin
-from airflow.settings import Session
-from airflow.utils import timezone
-=======
 from airflow.configuration import conf
-from airflow.models import DagModel, DagRun, TaskInstance, TaskFail, XCom
+from airflow.models import DagModel, DagRun, TaskFail, TaskInstance, XCom
 from airflow.plugins_manager import AirflowPlugin
 from airflow.settings import RBAC, Session
->>>>>>> 078a151c
+from airflow.utils import timezone
 from airflow.utils.state import State
 from airflow.utils.log.logging_mixin import LoggingMixin
 from flask import Response
@@ -45,35 +39,14 @@
 def get_dag_state_info():
     """Number of DAG Runs with particular state."""
     with session_scope(Session) as session:
-<<<<<<< HEAD
-        dag_status_query = session.query(
-            DagRun.dag_id,
-            DagRun.state,
-            func.count(DagRun.state).label('count')
-        ).group_by(DagRun.dag_id, DagRun.state).subquery()
-
-        return session.query(
-            dag_status_query.c.dag_id,
-            dag_status_query.c.state,
-            dag_status_query.c.count,
-            DagModel.owners
-        ).join(
-            DagModel,
-            DagModel.dag_id == dag_status_query.c.dag_id
-        ).filter(
-            DagModel.is_active == True,  # noqa
-            DagModel.is_paused == False,
-        ).all()
-=======
         dag_status_query = (
             session.query(
                 DagRun.dag_id,
                 DagRun.state,
                 func.count(DagRun.state).label("count"),
-            )
-            .group_by(DagRun.dag_id, DagRun.state)
-            .subquery()
-        )
+        ).group_by(DagRun.dag_id, DagRun.state).subquery()
+
+)
         return (
             session.query(
                 dag_status_query.c.dag_id,
@@ -88,33 +61,36 @@
             )
             .all()
         )
->>>>>>> 078a151c
 
 
 def get_dag_duration_info(state):
     """Duration of successful DAG Runs."""
     with session_scope(Session) as session:
-<<<<<<< HEAD
-        max_execution_dt_query = session.query(
-            DagRun.dag_id,
-            func.max(DagRun.execution_date).label('max_execution_dt')
-        ).join(
-            DagModel,
-            DagModel.dag_id == DagRun.dag_id
-        ).filter(
-            DagModel.is_active == True,  # noqa
-            DagModel.is_paused == False,
-            DagRun.state == state,
-            DagRun.end_date.isnot(None) if state == State.SUCCESS else True,
-        ).group_by(
-            DagRun.dag_id
-        ).subquery()
-
-        dag_start_dt_query = session.query(
-            max_execution_dt_query.c.dag_id,
-            max_execution_dt_query.c.max_execution_dt.label('execution_date'),
-            func.min(TaskInstance.start_date).label('start_date')
-        ).filter(
+        max_execution_dt_query = (
+            session.query(
+                DagRun.dag_id,
+                func.max(DagRun.execution_date).label("max_execution_dt"),
+            )
+            .join(DagModel, DagModel.dag_id == DagRun.dag_id)
+            .filter(
+                DagModel.is_active == True,  # noqa
+                DagModel.is_paused == False,
+                DagRun.state == state,
+                DagRun.end_date.isnot(None) if state == State.SUCCESS else True,
+            )
+            .group_by(DagRun.dag_id)
+            .subquery()
+        )
+
+        dag_start_dt_query = (
+            session.query(
+                max_execution_dt_query.c.dag_id,
+                max_execution_dt_query.c.max_execution_dt.label(
+                    "execution_date"
+                ),
+                func.min(TaskInstance.start_date).label("start_date"),
+            )
+            .filter(
             TaskInstance.start_date.isnot(None)
         ).join(
             TaskInstance,
@@ -123,57 +99,8 @@
                 (
                     TaskInstance.execution_date ==
                     max_execution_dt_query.c.max_execution_dt
-                )
-            )
-        ).group_by(
-            max_execution_dt_query.c.dag_id,
-            max_execution_dt_query.c.max_execution_dt,
-        ).subquery()
-
-        return session.query(
-            dag_start_dt_query.c.dag_id,
-            dag_start_dt_query.c.start_date,
-            DagRun.end_date,
-        ).join(
-            DagRun,
-            and_(
-                DagRun.dag_id == dag_start_dt_query.c.dag_id,
-                DagRun.execution_date == dag_start_dt_query.c.execution_date
-=======
-        max_execution_dt_query = (
-            session.query(
-                DagRun.dag_id,
-                func.max(DagRun.execution_date).label("max_execution_dt"),
-            )
-            .join(DagModel, DagModel.dag_id == DagRun.dag_id)
-            .filter(
-                DagModel.is_active == True,  # noqa
-                DagModel.is_paused == False,
-                DagRun.state == State.SUCCESS,
-                DagRun.end_date.isnot(None),
-            )
-            .group_by(DagRun.dag_id)
-            .subquery()
-        )
-
-        dag_start_dt_query = (
-            session.query(
-                max_execution_dt_query.c.dag_id,
-                max_execution_dt_query.c.max_execution_dt.label(
-                    "execution_date"
-                ),
-                func.min(TaskInstance.start_date).label("start_date"),
-            )
-            .join(
-                TaskInstance,
-                and_(
-                    TaskInstance.dag_id == max_execution_dt_query.c.dag_id,
-                    (
-                        TaskInstance.execution_date
-                        == max_execution_dt_query.c.max_execution_dt
-                    ),
-                ),
->>>>>>> 078a151c
+                ),
+                ),
             )
             .group_by(
                 max_execution_dt_query.c.dag_id,
@@ -212,32 +139,6 @@
 def get_task_state_info():
     """Number of task instances with particular state."""
     with session_scope(Session) as session:
-<<<<<<< HEAD
-        task_status_query = session.query(
-            TaskInstance.dag_id,
-            TaskInstance.task_id,
-            TaskInstance.state,
-            func.count(TaskInstance.dag_id).label('count')
-        ).group_by(
-            TaskInstance.dag_id,
-            TaskInstance.task_id,
-            TaskInstance.state
-        ).subquery()
-
-        return session.query(
-            task_status_query.c.dag_id,
-            task_status_query.c.task_id,
-            task_status_query.c.state,
-            task_status_query.c.count,
-            DagModel.owners
-        ).join(
-            DagModel,
-            DagModel.dag_id == task_status_query.c.dag_id
-        ).filter(
-            DagModel.is_active == True,  # noqa
-            DagModel.is_paused == False,
-        ).all()
-=======
         task_status_query = (
             session.query(
                 TaskInstance.dag_id,
@@ -265,7 +166,6 @@
             )
             .all()
         )
->>>>>>> 078a151c
 
 
 def get_task_failure_counts():
@@ -286,44 +186,6 @@
         )
 
 
-<<<<<<< HEAD
-def get_task_duration_info(state):
-    """Duration of successful tasks in seconds."""
-    with session_scope(Session) as session:
-        max_execution_dt_query = session.query(
-            DagRun.dag_id,
-            func.max(DagRun.execution_date).label('max_execution_dt')
-        ).join(
-            DagModel,
-            DagModel.dag_id == DagRun.dag_id,
-        ).filter(
-            DagModel.is_active == True,  # noqa
-            DagModel.is_paused == False,
-            DagRun.state == state,
-            DagRun.end_date.isnot(None) if state == State.SUCCESS else True,
-        ).group_by(
-            DagRun.dag_id
-        ).subquery()
-
-        task_duration_query = session.query(
-            TaskInstance.dag_id,
-            TaskInstance.task_id,
-            func.max(TaskInstance.execution_date).label('max_execution_dt')
-        ).filter(
-            TaskInstance.state == state,
-            TaskInstance.start_date.isnot(None),
-            TaskInstance.end_date.isnot(None) if state == State.SUCCESS else True,
-        ).group_by(
-            TaskInstance.dag_id,
-            TaskInstance.task_id
-        ).subquery()
-
-        task_latest_execution_dt = session.query(
-            task_duration_query.c.dag_id,
-            task_duration_query.c.task_id,
-            task_duration_query.c.max_execution_dt.label('execution_date'),
-        ).join(
-=======
 def get_xcom_params(task_id):
     """XCom parameters for matching task_id's for the latest run of a DAG."""
     with session_scope(Session) as session:
@@ -337,22 +199,12 @@
         )
 
         query = session.query(XCom.dag_id, XCom.task_id, XCom.value).join(
->>>>>>> 078a151c
             max_execution_dt_query,
             and_(
                 (XCom.dag_id == max_execution_dt_query.c.dag_id),
                 (
-<<<<<<< HEAD
-                    task_duration_query.c.dag_id ==
-                    max_execution_dt_query.c.dag_id
-                ),
-                (
-                    task_duration_query.c.max_execution_dt ==
-                    max_execution_dt_query.c.max_execution_dt
-=======
                     XCom.execution_date
                     == max_execution_dt_query.c.max_execution_dt
->>>>>>> 078a151c
                 ),
             ),
         )
@@ -385,7 +237,57 @@
             )
             return {}
 
-<<<<<<< HEAD
+
+def get_task_duration_info(state):
+    """Duration of successful tasks in seconds."""
+    with session_scope(Session) as session:
+        max_execution_dt_query = (
+            session.query(
+                DagRun.dag_id,
+                func.max(DagRun.execution_date).label("max_execution_dt"),
+            )
+            .join(DagModel, DagModel.dag_id == DagRun.dag_id,)
+            .filter(
+                DagModel.is_active == True,  # noqa
+                DagModel.is_paused == False,
+                DagRun.state == state,
+                DagRun.end_date.isnot(None) if state == State.SUCCESS else True,
+            )
+            .group_by(DagRun.dag_id)
+            .subquery()
+        )
+
+        task_duration_query = session.query(
+            TaskInstance.dag_id,
+            TaskInstance.task_id,
+            func.max(TaskInstance.execution_date).label('max_execution_dt')
+        ).filter(
+            TaskInstance.state == state,
+            TaskInstance.start_date.isnot(None),
+            TaskInstance.end_date.isnot(None) if state == State.SUCCESS else True,
+        ).group_by(
+            TaskInstance.dag_id,
+            TaskInstance.task_id
+        ).subquery()
+
+        task_latest_execution_dt = session.query(
+            task_duration_query.c.dag_id,
+            task_duration_query.c.task_id,
+            task_duration_query.c.max_execution_dt.label('execution_date'),
+        ).join(
+            max_execution_dt_query,
+            and_(
+                (
+                    task_duration_query.c.dag_id ==
+                    max_execution_dt_query.c.dag_id
+                ),
+                (
+                    task_duration_query.c.max_execution_dt ==
+                    max_execution_dt_query.c.max_execution_dt
+                ),
+            )
+        ).subquery()
+
         return session.query(
             task_latest_execution_dt.c.dag_id,
             task_latest_execution_dt.c.task_id,
@@ -400,44 +302,6 @@
                 (
                     TaskInstance.execution_date ==
                     task_latest_execution_dt.c.execution_date
-=======
-
-def get_task_duration_info():
-    """Duration of successful tasks in seconds."""
-    with session_scope(Session) as session:
-        max_execution_dt_query = (
-            session.query(
-                DagRun.dag_id,
-                func.max(DagRun.execution_date).label("max_execution_dt"),
-            )
-            .join(DagModel, DagModel.dag_id == DagRun.dag_id,)
-            .filter(
-                DagModel.is_active == True,  # noqa
-                DagModel.is_paused == False,
-                DagRun.state == State.SUCCESS,
-                DagRun.end_date.isnot(None),
-            )
-            .group_by(DagRun.dag_id)
-            .subquery()
-        )
-
-        return (
-            session.query(
-                TaskInstance.dag_id,
-                TaskInstance.task_id,
-                TaskInstance.start_date,
-                TaskInstance.end_date,
-                TaskInstance.execution_date,
-            )
-            .join(
-                max_execution_dt_query,
-                and_(
-                    (TaskInstance.dag_id == max_execution_dt_query.c.dag_id),
-                    (
-                        TaskInstance.execution_date
-                        == max_execution_dt_query.c.max_execution_dt
-                    ),
->>>>>>> 078a151c
                 ),
             )
             .filter(
@@ -471,28 +335,6 @@
 def get_task_scheduler_delay():
     """Compute Task scheduling delay."""
     with session_scope(Session) as session:
-<<<<<<< HEAD
-        task_status_query = session.query(
-            TaskInstance.queue,
-            func.max(TaskInstance.start_date).label('max_start'),
-        ).filter(
-            TaskInstance.dag_id == CANARY_DAG,
-            TaskInstance.queued_dttm.isnot(None),
-        ).group_by(
-            TaskInstance.queue
-        ).subquery()
-
-        return session.query(
-            task_status_query.c.queue,
-            TaskInstance.execution_date,
-            TaskInstance.queued_dttm,
-            task_status_query.c.max_start.label('start_date'),
-        ).join(
-            TaskInstance,
-            and_(
-                TaskInstance.queue == task_status_query.c.queue,
-                TaskInstance.start_date == task_status_query.c.max_start,
-=======
         task_status_query = (
             session.query(
                 TaskInstance.queue,
@@ -505,13 +347,13 @@
             .group_by(TaskInstance.queue)
             .subquery()
         )
+
         return (
             session.query(
                 task_status_query.c.queue,
                 TaskInstance.execution_date,
                 TaskInstance.queued_dttm,
                 task_status_query.c.max_start.label("start_date"),
->>>>>>> 078a151c
             )
             .join(
                 TaskInstance,
@@ -554,7 +396,6 @@
             "Shows the number of task instances with particular status",
             labels=["dag_id", "task_id", "owner", "status"],
         )
-<<<<<<< HEAD
 
         tasks_info_by_id = {}
         for task in get_task_state_info():
@@ -578,31 +419,15 @@
         yield t_state
 
         task_duration = GaugeMetricFamily(
-            'airflow_task_duration',
-            'Duration of running tasks in seconds',
-            labels=['task_id', 'dag_id', 'execution_date']
+            "airflow_task_duration",
+            "Duration of running tasks in seconds",
+            labels=["task_id", "dag_id", "execution_date"],
         )
 
         for task in get_task_duration_info(State.RUNNING):
-            task_duration_value = (utc_now - task.start_date).total_seconds()
-=======
-        for task in task_info:
-            t_state.add_metric(
-                [task.dag_id, task.task_id, task.owners, task.state or "none"],
-                task.value,
-            )
-        yield t_state
-
-        task_duration = GaugeMetricFamily(
-            "airflow_task_duration",
-            "Duration of successful tasks in seconds",
-            labels=["task_id", "dag_id", "execution_date"],
-        )
-        for task in get_task_duration_info():
             task_duration_value = (
-                task.end_date - task.start_date
+                utc_now - task.start_date
             ).total_seconds()
->>>>>>> 078a151c
             task_duration.add_metric(
                 [task.task_id, task.dag_id, str(task.execution_date.date())],
                 task_duration_value,
@@ -644,7 +469,6 @@
             "Shows the number of dag starts with this status",
             labels=["dag_id", "owner", "status"],
         )
-<<<<<<< HEAD
 
         dags_info_by_id = {}
         for dag in get_dag_state_info():
@@ -661,38 +485,21 @@
                     [dag.dag_id, dag.owners, state],
                     dag_info['state_count'].get(state, 0)
                 )
-
         yield d_state
 
         dag_duration = GaugeMetricFamily(
-            'airflow_dag_run_duration',
-            'Duration of running dag_runs in seconds',
-            labels=['dag_id']
+            "airflow_dag_run_duration",
+            "Duration of running dag_runs in seconds",
+            labels=["dag_id"],
         )
 
         for dag in get_dag_duration_info(State.RUNNING):
-            dag_duration_value = (utc_now - dag.start_date).total_seconds()
+            dag_duration_value = (
+                utc_now - dag.start_date).total_seconds()
             dag_duration.add_metric(
                 [dag.dag_id],
                 dag_duration_value
             )
-
-=======
-        for dag in dag_info:
-            d_state.add_metric([dag.dag_id, dag.owners, dag.state], dag.count)
-        yield d_state
-
-        dag_duration = GaugeMetricFamily(
-            "airflow_dag_run_duration",
-            "Duration of successful dag_runs in seconds",
-            labels=["dag_id"],
-        )
-        for dag in get_dag_duration_info():
-            dag_duration_value = (
-                dag.end_date - dag.start_date
-            ).total_seconds()
-            dag_duration.add_metric([dag.dag_id], dag_duration_value)
->>>>>>> 078a151c
         yield dag_duration
 
         last_dag_success_time = GaugeMetricFamily(
@@ -718,13 +525,8 @@
         )
 
         for dag in get_dag_scheduler_delay():
-<<<<<<< HEAD
-            dag_scheduling_delay_value = (dag.start_date - dag.execution_date).total_seconds()
-=======
-            dag_scheduling_delay_value = (
-                dag.start_date - dag.execution_date
+            dag_scheduling_delay_value = (dag.start_date - dag.execution_date
             ).total_seconds()
->>>>>>> 078a151c
             dag_scheduler_delay.add_metric(
                 [dag.dag_id], dag_scheduling_delay_value
             )
